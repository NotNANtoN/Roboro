import torch

from roboro.networks import MLP


def polyak_update(net, target_net, factor):
    for target_param, param in zip(target_net.parameters(), net.parameters()):
        target_param.data.copy_(factor * target_param.data + param.data * (1.0 - factor))


class Q(torch.nn.Module):
    def __init__(self, obs_shape, act_shape, gamma, **net_kwargs):
        super().__init__()
        self.gamma = gamma
        self.q_net = MLP(obs_shape, act_shape, **net_kwargs)
        self.q_net_target = MLP(obs_shape, act_shape, **net_kwargs)

    def forward(self, obs):
        q_vals = self.q_net(obs)
        action_preferences = torch.softmax(q_vals, dim=1)
        return action_preferences

    @torch.no_grad()
    def calc_next_obs_q_vals(self, non_final_next_obs, done_flags, net):
        """If a done_flag is set the next obs val is 0, else calculate it"""
        q_vals_next = torch.zeros(done_flags.shape, device=done_flags.device, dtype=non_final_next_obs.dtype)
        non_final_q_vals = net(non_final_next_obs)
        q_vals_next[~done_flags] = torch.max(non_final_q_vals, dim=1)[0]
        return q_vals_next

    def calc_q_target_val(self, rewards, done_flags, non_final_next_obs):
        q_vals_next = self.calc_next_obs_q_vals(non_final_next_obs, done_flags, self.q_net_target)
        assert q_vals_next.shape == rewards.shape
        targets = rewards + self.gamma * q_vals_next
        return targets

    def get_q_preds(self, obs, actions):
        pred_q_vals = self.q_net(obs)
        # TODO: isn't here a better method than this stupid gather?
        chosen_action_q_vals = pred_q_vals.gather(dim=1, index=actions.unsqueeze(1)).squeeze()
        return chosen_action_q_vals

    def mse_loss(self, obs, actions, rewards, done_flags, non_final_next_obs):
        preds = self.get_q_preds(obs, actions)
        target_q_vals = self.calc_q_target_val(rewards, done_flags, non_final_next_obs)
        assert target_q_vals.shape == preds.shape
        loss = (target_q_vals - preds) ** 2
        loss = loss.mean()
        return loss

    def calc_loss(self, obs, actions, rewards, done_flags, non_final_next_obs, extra_info):
        loss = self.mse_loss(obs, actions, rewards, done_flags, non_final_next_obs)
        return loss

    def update_target_nets_hard(self):
        self.q_net_target.load_state_dict(self.q_net.state_dict())

    def update_target_nets_soft(self, val):
        polyak_update(self.q_net, self.q_net_target, val)


class QV(Q):
    """Train an additional state value network and train the q_net using it"""
    def __init__(self, obs_shape, act_shape, gamma, **net_kwargs):
        super().__init__(obs_shape, act_shape, gamma)
        v_out_size = 1
        self.v_net = MLP(obs_shape, v_out_size, **net_kwargs)
        self.v_net_target = MLP(obs_shape, v_out_size, **net_kwargs)

    @torch.no_grad()
    def calc_next_obs_v_vals(self, non_final_next_obs, done_flags, net):
        """If a done_flag is set the next obs val is 0, else calculate it"""
<<<<<<< HEAD
        v_vals_next = torch.zeros(done_flags.shape, device=done_flags.device)
        v_vals_next[~done_flags] = net(non_final_next_obs).squeeze(1)
=======
        v_vals_next = torch.zeros(done_flags.shape, device=done_flags.device, dtype=non_final_next_obs.dtype)
        v_vals_next[~done_flags] = net(non_final_next_obs)
>>>>>>> 6ac4dd09
        return v_vals_next

    def calc_v_target_val(self, rewards, done_flags, next_obs):
        v_vals_next = self.calc_next_obs_v_vals(next_obs, done_flags, self.v_net_target)
        targets = rewards + self.gamma * v_vals_next
        return targets

    def mse_loss(self, obs, actions, rewards, done_flags, next_obs):
        # V loss
        preds_v = self.v_net(obs)
        targets = self.calc_v_target_val(rewards, done_flags, next_obs)
        v_loss = (targets - preds_v) ** 2
        # Q loss
        preds_q = self.get_q_preds(obs, actions)
        # summed loss
        q_loss = (targets - preds_q) ** 2
        loss = (q_loss + v_loss).mean()
        return loss

    def update_target_nets_hard(self):
        super().update_target_nets_hard()
        self.v_net_target.load_state_dict(self.v_net.state_dict())

    def update_target_nets_soft(self, val):
        super().update_target_nets_soft(val)
        polyak_update(self.v_net, self.v_net_target, val)


class Ensemble(torch.nn.Module):
    def __init__(self, obs_shape, act_shape, PolicyClass):
        super().__init__(obs_shape)
        self.policies = [PolicyClass]

    def calc_loss(self, *args):
        losses = torch.stack([policy.calc_loss(*args) for policy in self.policies])
        loss = losses.mean()
        return loss<|MERGE_RESOLUTION|>--- conflicted
+++ resolved
@@ -70,13 +70,8 @@
     @torch.no_grad()
     def calc_next_obs_v_vals(self, non_final_next_obs, done_flags, net):
         """If a done_flag is set the next obs val is 0, else calculate it"""
-<<<<<<< HEAD
-        v_vals_next = torch.zeros(done_flags.shape, device=done_flags.device)
+        v_vals_next = torch.zeros(done_flags.shape, device=done_flags.device, dtype=non_final_next_obs.dtype)
         v_vals_next[~done_flags] = net(non_final_next_obs).squeeze(1)
-=======
-        v_vals_next = torch.zeros(done_flags.shape, device=done_flags.device, dtype=non_final_next_obs.dtype)
-        v_vals_next[~done_flags] = net(non_final_next_obs)
->>>>>>> 6ac4dd09
         return v_vals_next
 
     def calc_v_target_val(self, rewards, done_flags, next_obs):
